--- conflicted
+++ resolved
@@ -232,25 +232,17 @@
             None
         """
         obj_id = msg_dict["obj_id"]
-        #msg_dict["timestamp"] = time.time()
+        # msg_dict["timestamp"] = time.time()
 
         # save the trigger time
         self.trigger_time = time.time()
 
         # trigger opto if activated
         if self.opto_trigger is not None:
-<<<<<<< HEAD
             result = self.opto_trigger.trigger(self.trigger_time)
             msg_dict["execution_time"] = result.execution_time
             msg_dict["delay"] = result.delay
             msg_dict["is_sham"] = result.is_sham
-=======
-            result = self.opto_trigger.trigger()
-            msg_dict['timestamp'] = result.timestamp
-            msg_dict['execution_time'] = result.execution_time
-            msg_dict['delay'] = result.delay
-            msg_dict['is_sham'] = result.is_sham
->>>>>>> 84e86464
 
         # add the heading to the data
         if obj_id in self.obj_heading:
